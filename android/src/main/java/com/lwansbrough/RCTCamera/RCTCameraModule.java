/**
 * Created by Fabrice Armisen (farmisen@gmail.com) on 1/4/16.
 */

package com.lwansbrough.RCTCamera;

import android.graphics.Bitmap;
import android.graphics.BitmapFactory;
import android.hardware.Camera;
import android.media.MediaActionSound;
import android.net.Uri;
import android.os.Environment;
import android.provider.MediaStore;
import android.util.Base64;
import android.util.Log;
import com.facebook.react.bridge.*;

import javax.annotation.Nullable;
import java.io.*;
import java.text.SimpleDateFormat;
import java.util.Collections;
import java.util.Date;
import java.util.HashMap;
import java.util.Map;
import java.util.List;

public class RCTCameraModule extends ReactContextBaseJavaModule {
    private static final String TAG = "RCTCameraModule";

    public static final int RCT_CAMERA_ASPECT_FILL = 0;
    public static final int RCT_CAMERA_ASPECT_FIT = 1;
    public static final int RCT_CAMERA_ASPECT_STRETCH = 2;
    public static final int RCT_CAMERA_CAPTURE_MODE_STILL = 0;
    public static final int RCT_CAMERA_CAPTURE_MODE_VIDEO = 1;
    public static final int RCT_CAMERA_CAPTURE_TARGET_MEMORY = 0;
    public static final int RCT_CAMERA_CAPTURE_TARGET_DISK = 1;
    public static final int RCT_CAMERA_CAPTURE_TARGET_CAMERA_ROLL = 2;
    public static final int RCT_CAMERA_CAPTURE_TARGET_TEMP = 3;
    public static final int RCT_CAMERA_ORIENTATION_AUTO = 0;
    public static final int RCT_CAMERA_ORIENTATION_LANDSCAPE_LEFT = 1;
    public static final int RCT_CAMERA_ORIENTATION_LANDSCAPE_RIGHT = 2;
    public static final int RCT_CAMERA_ORIENTATION_PORTRAIT = 3;
    public static final int RCT_CAMERA_ORIENTATION_PORTRAIT_UPSIDE_DOWN = 4;
    public static final int RCT_CAMERA_TYPE_FRONT = 1;
    public static final int RCT_CAMERA_TYPE_BACK = 2;
    public static final int RCT_CAMERA_FLASH_MODE_OFF = 0;
    public static final int RCT_CAMERA_FLASH_MODE_ON = 1;
    public static final int RCT_CAMERA_FLASH_MODE_AUTO = 2;
    public static final int RCT_CAMERA_TORCH_MODE_OFF = 0;
    public static final int RCT_CAMERA_TORCH_MODE_ON = 1;
    public static final int RCT_CAMERA_TORCH_MODE_AUTO = 2;
    public static final int MEDIA_TYPE_IMAGE = 1;
    public static final int MEDIA_TYPE_VIDEO = 2;

    private final ReactApplicationContext _reactContext;
    private RCTSensorOrientationChecker _sensorOrientationChecker;

    public RCTCameraModule(ReactApplicationContext reactContext) {
        super(reactContext);
        _reactContext = reactContext;
        _sensorOrientationChecker = new RCTSensorOrientationChecker(_reactContext);
    }

    @Override
    public String getName() {
        return "RCTCameraModule";
    }

    @Nullable
    @Override
    public Map<String, Object> getConstants() {
        return Collections.unmodifiableMap(new HashMap<String, Object>() {
            {
                put("Aspect", getAspectConstants());
                put("BarCodeType", getBarCodeConstants());
                put("Type", getTypeConstants());
                put("CaptureQuality", getCaptureQualityConstants());
                put("CaptureMode", getCaptureModeConstants());
                put("CaptureTarget", getCaptureTargetConstants());
                put("Orientation", getOrientationConstants());
                put("FlashMode", getFlashModeConstants());
                put("TorchMode", getTorchModeConstants());
            }

            private Map<String, Object> getAspectConstants() {
                return Collections.unmodifiableMap(new HashMap<String, Object>() {
                    {
                        put("stretch", RCT_CAMERA_ASPECT_STRETCH);
                        put("fit", RCT_CAMERA_ASPECT_FIT);
                        put("fill", RCT_CAMERA_ASPECT_FILL);
                    }
                });
            }

            private Map<String, Object> getBarCodeConstants() {
                return Collections.unmodifiableMap(new HashMap<String, Object>() {
                    {
                        // @TODO add barcode types
                    }
                });
            }

            private Map<String, Object> getTypeConstants() {
                return Collections.unmodifiableMap(new HashMap<String, Object>() {
                    {
                        put("front", RCT_CAMERA_TYPE_FRONT);
                        put("back", RCT_CAMERA_TYPE_BACK);
                    }
                });
            }

            private Map<String, Object> getCaptureQualityConstants() {
                return Collections.unmodifiableMap(new HashMap<String, Object>() {
                    {
                        put("low", "low");
                        put("medium", "medium");
                        put("high", "high");
                    }
                });
            }

            private Map<String, Object> getCaptureModeConstants() {
                return Collections.unmodifiableMap(new HashMap<String, Object>() {
                    {
                        put("still", RCT_CAMERA_CAPTURE_MODE_STILL);
                        put("video", RCT_CAMERA_CAPTURE_MODE_VIDEO);
                    }
                });
            }

            private Map<String, Object> getCaptureTargetConstants() {
                return Collections.unmodifiableMap(new HashMap<String, Object>() {
                    {
                        put("memory", RCT_CAMERA_CAPTURE_TARGET_MEMORY);
                        put("disk", RCT_CAMERA_CAPTURE_TARGET_DISK);
                        put("cameraRoll", RCT_CAMERA_CAPTURE_TARGET_CAMERA_ROLL);
                        put("temp", RCT_CAMERA_CAPTURE_TARGET_TEMP);
                    }
                });
            }

            private Map<String, Object> getOrientationConstants() {
                return Collections.unmodifiableMap(new HashMap<String, Object>() {
                    {
                        put("auto", RCT_CAMERA_ORIENTATION_AUTO);
                        put("landscapeLeft", RCT_CAMERA_ORIENTATION_LANDSCAPE_LEFT);
                        put("landscapeRight", RCT_CAMERA_ORIENTATION_LANDSCAPE_RIGHT);
                        put("portrait", RCT_CAMERA_ORIENTATION_PORTRAIT);
                        put("portraitUpsideDown", RCT_CAMERA_ORIENTATION_PORTRAIT_UPSIDE_DOWN);
                    }
                });
            }

            private Map<String, Object> getFlashModeConstants() {
                return Collections.unmodifiableMap(new HashMap<String, Object>() {
                    {
                        put("off", RCT_CAMERA_FLASH_MODE_OFF);
                        put("on", RCT_CAMERA_FLASH_MODE_ON);
                        put("auto", RCT_CAMERA_FLASH_MODE_AUTO);
                    }
                });
            }

            private Map<String, Object> getTorchModeConstants() {
                return Collections.unmodifiableMap(new HashMap<String, Object>() {
                    {
                        put("off", RCT_CAMERA_TORCH_MODE_OFF);
                        put("on", RCT_CAMERA_TORCH_MODE_ON);
                        put("auto", RCT_CAMERA_TORCH_MODE_AUTO);
                    }
                });
            }
        });
    }

    @ReactMethod
    public void capture(final ReadableMap options, final Promise promise) {
        _sensorOrientationChecker.onResume();
        _sensorOrientationChecker.registerOrientationListener(new RCTSensorOrientationListener() {
            @Override
            public void orientationEvent() {
                int deviceOrientation = _sensorOrientationChecker.getOrientation();
                _sensorOrientationChecker.unregisterOrientationListener();
                _sensorOrientationChecker.onPause();
                captureWithOrientation(options, promise, deviceOrientation);
            }
        });
    }

    public void captureWithOrientation(final ReadableMap options, final Promise promise, int deviceOrientation) {
        Camera camera = RCTCamera.getInstance().acquireCameraInstance(options.getInt("type"));
        if (null == camera) {
            promise.reject("No camera found.");
            return;
        }
<<<<<<< HEAD

        if (options.getBoolean("playSoundOnCapture")) {
            MediaActionSound sound = new MediaActionSound();
            sound.play(MediaActionSound.SHUTTER_CLICK);
        }

=======
        RCTCamera.getInstance().adjustCameraRotationToDeviceOrientation(options.getInt("type"), deviceOrientation);
>>>>>>> 96460904
        RCTCamera.getInstance().setCaptureQuality(options.getInt("type"), options.getString("quality"));
        camera.takePicture(null, null, new Camera.PictureCallback() {
            @Override
            public void onPictureTaken(byte[] data, Camera camera) {
                camera.stopPreview();
                camera.startPreview();
                WritableMap response = new WritableNativeMap();
                switch (options.getInt("target")) {
                    case RCT_CAMERA_CAPTURE_TARGET_MEMORY:
                        String encoded = Base64.encodeToString(data, Base64.DEFAULT);
                        response.putString("data", encoded);
                        promise.resolve(response);
                        break;
                    case RCT_CAMERA_CAPTURE_TARGET_CAMERA_ROLL:
                        BitmapFactory.Options bitmapOptions = new BitmapFactory.Options();
                        Bitmap bitmap = BitmapFactory.decodeByteArray(data, 0, data.length, bitmapOptions);
                        String url = MediaStore.Images.Media.insertImage(
                                _reactContext.getContentResolver(),
                                bitmap, options.getString("title"),
                                options.getString("description"));
                        response.putString("path", url);
                        promise.resolve(response);
                        break;
                    case RCT_CAMERA_CAPTURE_TARGET_DISK:
                        File pictureFile = getOutputMediaFile(MEDIA_TYPE_IMAGE);
                        if (pictureFile == null) {
                            promise.reject("Error creating media file.");
                            return;
                        }

                        try {
                            FileOutputStream fos = new FileOutputStream(pictureFile);
                            fos.write(data);
                            fos.close();
                        } catch (FileNotFoundException e) {
                            promise.reject("File not found: " + e.getMessage());
                        } catch (IOException e) {
                            promise.reject("Error accessing file: " + e.getMessage());
                        }
                        response.putString("path", Uri.fromFile(pictureFile).toString());
                        promise.resolve(response);
                        break;
                    case RCT_CAMERA_CAPTURE_TARGET_TEMP:
                        File tempFile = getTempMediaFile(MEDIA_TYPE_IMAGE);

                        if (tempFile == null) {
                            promise.reject("Error creating media file.");
                            return;
                        }

                        try {
                            FileOutputStream fos = new FileOutputStream(tempFile);
                            fos.write(data);
                            fos.close();
                        } catch (FileNotFoundException e) {
                            promise.reject("File not found: " + e.getMessage());
                        } catch (IOException e) {
                            promise.reject("Error accessing file: " + e.getMessage());
                        }
                        response.putString("path", Uri.fromFile(tempFile).toString());
                        promise.resolve(response);
                        break;
                }
            }
        });
    }

    @ReactMethod
    public void stopCapture(final ReadableMap options, final Promise promise) {
        // TODO: implement video capture
    }

    @ReactMethod
    public void hasFlash(ReadableMap options, final Promise promise) {
        Camera camera = RCTCamera.getInstance().acquireCameraInstance(options.getInt("type"));
        if (null == camera) {
            promise.reject("No camera found.");
            return;
        }
        List<String> flashModes = camera.getParameters().getSupportedFlashModes();
        promise.resolve(null != flashModes && !flashModes.isEmpty());
    }

    private File getOutputMediaFile(int type) {
        File mediaStorageDir = new File(Environment.getExternalStoragePublicDirectory(
                Environment.DIRECTORY_PICTURES), "RCTCameraModule");

        // Create the storage directory if it does not exist
        if (!mediaStorageDir.exists()) {
            if (!mediaStorageDir.mkdirs()) {
                Log.e(TAG, "failed to create directory:" + mediaStorageDir.getAbsolutePath());
                return null;
            }
        }

        // Create a media file name
        String timeStamp = new SimpleDateFormat("yyyyMMdd_HHmmss").format(new Date());
        File mediaFile;
        if (type == MEDIA_TYPE_IMAGE) {
            mediaFile = new File(mediaStorageDir.getPath() + File.separator +
                    "IMG_" + timeStamp + ".jpg");
        } else if (type == MEDIA_TYPE_VIDEO) {
            mediaFile = new File(mediaStorageDir.getPath() + File.separator +
                    "VID_" + timeStamp + ".mp4");
        } else {
            Log.e(TAG, "Unsupported media type:" + type);
            return null;
        }
        return mediaFile;
    }


    private File getTempMediaFile(int type) {
        try {
            String timeStamp = new SimpleDateFormat("yyyyMMdd_HHmmss").format(new Date());
            File outputDir = _reactContext.getCacheDir();
            File outputFile;

            if (type == MEDIA_TYPE_IMAGE) {
                outputFile = File.createTempFile("IMG_" + timeStamp, ".jpg", outputDir);
            } else if (type == MEDIA_TYPE_VIDEO) {
                outputFile = File.createTempFile("VID_" + timeStamp, ".mp4", outputDir);
            } else {
                Log.e(TAG, "Unsupported media type:" + type);
                return null;
            }
            return outputFile;
        } catch (Exception e) {
            Log.e(TAG, e.getMessage());
            return null;
        }
    }
}<|MERGE_RESOLUTION|>--- conflicted
+++ resolved
@@ -193,16 +193,8 @@
             promise.reject("No camera found.");
             return;
         }
-<<<<<<< HEAD
-
-        if (options.getBoolean("playSoundOnCapture")) {
-            MediaActionSound sound = new MediaActionSound();
-            sound.play(MediaActionSound.SHUTTER_CLICK);
-        }
-
-=======
+
         RCTCamera.getInstance().adjustCameraRotationToDeviceOrientation(options.getInt("type"), deviceOrientation);
->>>>>>> 96460904
         RCTCamera.getInstance().setCaptureQuality(options.getInt("type"), options.getString("quality"));
         camera.takePicture(null, null, new Camera.PictureCallback() {
             @Override
